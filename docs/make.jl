--- conflicted
+++ resolved
@@ -2,17 +2,7 @@
 using STMOZOO
 using STMOZOO.LocalSearch
 using STMOZOO.Example
-<<<<<<< HEAD
 using STMOZOO.EulerianPath
-
-makedocs(sitename="STMO ZOO",
-    format = Documenter.HTML(),
-    modules=[Example, EulerianPath], # add your module
-    pages=Any[
-        "Example"=> "man/example.md",  # add the page to your documentation
-        "EulerianPath" => "man/EulerianPath.md"
-        ])
-=======
 using STMOZOO.SingleCellNMF
 using STMOZOO.GenProgAlign
 
@@ -21,14 +11,16 @@
     modules=[Example,
             SingleCellNMF,
             GenProgAlign,
-        LocalSearch,
+            LocalSearch,
+            EulerianPath,
         ], # add your module
     pages=Any[
         "Example"=> "man/example.md",  # add the page to your documentation
-      "GenProgAlign" => "man/gen_prog_align.md",
-	"SingleCellNMF"=>"man/single_cell_nmf.md",
-        "Sudoku_local" => "man/Sudoku_local.md",    ])
->>>>>>> feb61eeb
+        "GenProgAlign" => "man/gen_prog_align.md",
+	      "SingleCellNMF"=>"man/single_cell_nmf.md",
+        "Sudoku_local" => "man/Sudoku_local.md",
+        "EulerianPath" => "man/EulerianPath.md",
+    ])
 
 #=
 deploydocs(
