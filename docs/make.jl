using Documenter

using STMOZOO
<<<<<<< HEAD
using STMOZOO.LocalSearch

makedocs(sitename="STMO ZOO",
    format = Documenter.HTML(),
    modules=[LocalSearch], # add your module
    pages=Any[
        "Sudoku_local" => "man/Sudoku_local.md"
=======
using STMOZOO.Example
using STMOZOO.SingleCellNMF
using STMOZOO.GenProgAlign

makedocs(sitename="STMO ZOO",
    format = Documenter.HTML(),
    modules=[Example,
            SingleCellNMF,
            GenProgAlign], # add your module
    pages=Any[
        "Example"=> "man/example.md",  # add the page to your documentation
      "GenProgAlign" => "man/gen_prog_align.md",
	"SingleCellNMF"=>"man/single_cell_nmf.md"
>>>>>>> cc32eda3
    ])

#=
deploydocs(
            repo = "github.com/michielstock/STMOZOO.jl.git",
        )
=#<|MERGE_RESOLUTION|>--- conflicted
+++ resolved
@@ -1,15 +1,7 @@
 using Documenter
 
 using STMOZOO
-<<<<<<< HEAD
 using STMOZOO.LocalSearch
-
-makedocs(sitename="STMO ZOO",
-    format = Documenter.HTML(),
-    modules=[LocalSearch], # add your module
-    pages=Any[
-        "Sudoku_local" => "man/Sudoku_local.md"
-=======
 using STMOZOO.Example
 using STMOZOO.SingleCellNMF
 using STMOZOO.GenProgAlign
@@ -18,13 +10,14 @@
     format = Documenter.HTML(),
     modules=[Example,
             SingleCellNMF,
-            GenProgAlign], # add your module
+            GenProgAlign,
+        LocalSearch,
+        ], # add your module
     pages=Any[
         "Example"=> "man/example.md",  # add the page to your documentation
       "GenProgAlign" => "man/gen_prog_align.md",
-	"SingleCellNMF"=>"man/single_cell_nmf.md"
->>>>>>> cc32eda3
-    ])
+	"SingleCellNMF"=>"man/single_cell_nmf.md",
+        "Sudoku_local" => "man/Sudoku_local.md",    ])
 
 #=
 deploydocs(
