--- conflicted
+++ resolved
@@ -2,25 +2,18 @@
 
 using STMOZOO
 using STMOZOO.Example
-<<<<<<< HEAD
 using STMOZOO.SingleCellNMF
-
-makedocs(sitename="STMO ZOO",
-    format = Documenter.HTML(),
-    modules=[Example, SingleCellNMF], # add your module
-    pages=Any[
-        "Example"=> "man/example.md",  # add the page to your documentation
-	"SingleCellNMF"=>"man/single_cell_nmf.md"
-=======
 using STMOZOO.GenProgAlign
 
 makedocs(sitename="STMO ZOO",
     format = Documenter.HTML(),
-    modules=[Example, GenProgAlign], # add your module
+    modules=[Example,
+            SingleCellNMF,
+            GenProgAlign], # add your module
     pages=Any[
-        "Example"=> "man/example.md", 
-        "GenProgAlign" => "man/gen_prog_align.md", # add the page to your documentation
->>>>>>> 38ad0d91
+        "Example"=> "man/example.md",  # add the page to your documentation
+      "GenProgAlign" => "man/gen_prog_align.md",
+	"SingleCellNMF"=>"man/single_cell_nmf.md"
     ])
 
 #=
