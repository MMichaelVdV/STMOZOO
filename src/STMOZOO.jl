--- conflicted
+++ resolved
@@ -1,5 +1,4 @@
 module STMOZOO
-<<<<<<< HEAD
 
 # execute your source file and export the module you made
 include("example.jl")
@@ -7,7 +6,6 @@
 
 export Example
 export EulerianPath
-=======
 # execute your source file and export the module you mad
 include("local_greedydesc.jl")
 export LocalSearch  
@@ -16,6 +14,5 @@
 export Example, SingleCellNMF
 include("gen_prog_align.jl")
 export GenProgAlign
->>>>>>> feb61eeb
 
 end # module