using Test
<<<<<<< HEAD
include("sudoku_local.jl")
# add here the file with your unit tests
=======

include("example.jl")
include("single_cell_nmf.jl")
include("gen_prog_align.jl")
>>>>>>> cc32eda3
<|MERGE_RESOLUTION|>--- conflicted
+++ resolved
@@ -1,10 +1,6 @@
 using Test
-<<<<<<< HEAD
+
 include("sudoku_local.jl")
-# add here the file with your unit tests
-=======
-
 include("example.jl")
 include("single_cell_nmf.jl")
 include("gen_prog_align.jl")
->>>>>>> cc32eda3
